--- conflicted
+++ resolved
@@ -1,9 +1,5 @@
-<<<<<<< HEAD
 $gf-form-margin: 0.2rem;
 $gf-form-label-margin: 0.2rem;
-=======
-$gf-form-margin: 0.3rem;
->>>>>>> c77f9121
 
 .gf-form {
   margin-bottom: $gf-form-margin;
