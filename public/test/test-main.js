--- conflicted
+++ resolved
@@ -40,11 +40,8 @@
       "jquery.flot.fillbelow": "vendor/flot/jquery.flot.fillbelow",
       "jquery.flot.gauge": "vendor/flot/jquery.flot.gauge",
       "d3": "vendor/d3/d3.js",
-<<<<<<< HEAD
-      "jquery.flot.dashes": "vendor/flot/jquery.flot.dashes"
-=======
+      "jquery.flot.dashes": "vendor/flot/jquery.flot.dashes",
       "twemoji": "vendor/npm/twemoji/2/twemoji.amd.js"
->>>>>>> 77371ebb
     },
 
     packages: {
