<div ng-controller="AnnotationsEditorCtrl">
	<div class="tabbed-view-header">
		<h2 class="tabbed-view-title">
			Annotations
		</h2>

		<ul class="gf-tabs">
			<li class="gf-tabs-item" >
				<a class="gf-tabs-link" ng-click="ctrl.mode = 'list';" ng-class="{active: ctrl.mode === 'list'}">
					Queries
				</a>
			</li>
			<li class="gf-tabs-item" ng-show="ctrl.mode === 'edit'">
				<a class="gf-tabs-link" ng-class="{active: ctrl.mode === 'edit'}">
					Edit Query
				</a>
			</li>
			<li class="gf-tabs-item" ng-show="ctrl.mode === 'new'">
				<span class="active gf-tabs-link">New Query</span>
			</li>

			<li class="gf-tabs-item" >
        <a class="gf-tabs-link" ng-click="ctrl.mode = 'help';" ng-class="{active: ctrl.mode === 'help'}">
          Help
        </a>
      </li>
		</ul>

		<button class="tabbed-view-close-btn" ng-click="dismiss();">
			<i class="fa fa-remove"></i>
		</button>
	</div>

	<div class="tabbed-view-body">

		<div ng-show="ctrl.mode === 'help'">
			<div class="grafana-info-box col-lg-8">
				<h5>What are Annotations?</h5>
				<p>
					Annotations provide a way to integrate event data into your graphs. They are visualized as vertical lines and icons
					on all graph panels. When you hover over an annotation icon you can get title, tags, and text information for the event.
					In the <i>Queries</i> tab you can add queries that return annotation events.
					<br>
					<br>
					Checkout the <a class="external-link" target="_blank" href="http://docs.grafana.org/reference/annotations/">Annotations documentation</a> for more information.
				</p>
			</div>
		</div>

		<div class="editor-row row" ng-if="ctrl.mode === 'list'">
			<div ng-if="ctrl.annotations.length === 0">
				<em>No annotation queries defined</em>
			</div>
			<table class="grafana-options-table">
				<tr ng-repeat="annotation in ctrl.annotations">
					<td style="width:90%">
						<i class="fa fa-bolt" style="color:{{annotation.iconColor}}"></i> &nbsp;
						{{annotation.name}}
					</td>
					<td style="width: 1%"><i ng-click="_.move(ctrl.annotations,$index,$index-1)" ng-hide="$first" class="pointer fa fa-arrow-up"></i></td>
					<td style="width: 1%"><i ng-click="_.move(ctrl.annotations,$index,$index+1)" ng-hide="$last" class="pointer fa fa-arrow-down"></i></td>

					<td style="width: 1%">
						<a ng-click="ctrl.edit(annotation)" class="btn btn-inverse btn-mini">
							<i class="fa fa-edit"></i>
							Edit
						</a>
					</td>
					<td style="width: 1%">
						<a ng-click="ctrl.removeAnnotation(annotation)" class="btn btn-danger btn-mini">
							<i class="fa fa-remove"></i>
						</a>
					</td>
				</tr>
			</table>
		</div>

		<div class="gf-form" ng-show="ctrl.mode === 'list'">
			<div class="gf-form-button-row">
				<a type="button" class="btn gf-form-button btn-success" ng-click="ctrl.mode = 'new';"><i class="fa fa-plus" ></i>&nbsp;&nbsp;New</a>
			</div>
		</div>

		<div class="annotations-basic-settings" ng-if="ctrl.mode === 'edit' || ctrl.mode === 'new'">
			<div class="gf-form-group">
				<h5 class="section-heading">Options</h5>
					<div class="gf-form-inline">
						<div class="gf-form">
<<<<<<< HEAD
							<span class="gf-form-label width-9">Name</span>
=======
							<span class="gf-form-label width-6">Name</span>
>>>>>>> 77371ebb
							<input type="text" class="gf-form-input width-12" ng-model='ctrl.currentAnnotation.name' placeholder="name"></input>
						</div>
						<div class="gf-form">
							<span class="gf-form-label width-9">Data source</span>
							<div class="gf-form-select-wrapper width-12">
								<select class="gf-form-input" ng-model="ctrl.currentAnnotation.datasource" ng-options="f.name as f.name for f in ctrl.datasources" ng-change="ctrl.datasourceChanged()"></select>
							</div>
						</div>
					</div>
					<div class="gf-form-group">
						<div class="gf-form-inline">
							<div class="gf-form">
								<span class="gf-form-label width-6">Show in</span>
								<div class="gf-form-select-wrapper width-12">
									<select class="gf-form-input" ng-model="ctrl.currentAnnotation.showIn" ng-options="f.value as f.text for f in ctrl.showOptions"></select>
								</div>
							</div>
							<gf-form-switch class="gf-form"
															label="Hide toggle"
															tooltip="Hides the annotation query toggle from showing at the top of the dashboard"
<<<<<<< HEAD
															checked="ctrl.currentAnnotation.hide"
															label-class="width-9">
							</gf-form-switch>
						</div>
						<div class="gf-form">
							<label class="gf-form-label width-9">Color</label>
							<spectrum-picker class="gf-form-input width-3" ng-model="ctrl.currentAnnotation.iconColor"></spectrum-picker>
=======
															checked="ctrl.currentAnnotation.hide">
							</gf-form-switch>
						</div>
						<div class="gf-form-inline">
							<div class="gf-form">
								<label class="gf-form-label width-6">Color</label>
								<spectrum-picker class="gf-form-input width-3" ng-model="ctrl.currentAnnotation.iconColor"></spectrum-picker>
							</div>
							<!--<div class="gf-form">
								<label class="gf-form-label width-7">Icon</label>
								<input type="text" class="gf-form-input width-12" ng-model='ctrl.currentAnnotation.icon' placeholder="icon name"></input>
							</div>-->
							<div class="gf-form">
								<label class="gf-form-label width-7">Icon</label>
								<gf-icon-picker icon="ctrl.currentAnnotation.emoji"></gf-icon-picker>
							</div>
>>>>>>> 77371ebb
						</div>
					</div>
				</div>

				<h5 class="section-heading">Query</h5>
				<rebuild-on-change property="ctrl.currentDatasource">
					<plugin-component type="annotations-query-ctrl">
					</plugin-component>
				</rebuild-on-change>

				<div class="gf-form">
					<div class="gf-form-button-row p-y-0">
						<button ng-show="ctrl.mode === 'new'" type="button" class="btn gf-form-button btn-success" ng-click="ctrl.add()">Add</button>
						<button ng-show="ctrl.mode === 'edit'" type="button" class="btn btn-success pull-left" ng-click="ctrl.update()">Update</button>
					</div>
				</div>
		</div>

	</div>
</div><|MERGE_RESOLUTION|>--- conflicted
+++ resolved
@@ -86,11 +86,7 @@
 				<h5 class="section-heading">Options</h5>
 					<div class="gf-form-inline">
 						<div class="gf-form">
-<<<<<<< HEAD
 							<span class="gf-form-label width-9">Name</span>
-=======
-							<span class="gf-form-label width-6">Name</span>
->>>>>>> 77371ebb
 							<input type="text" class="gf-form-input width-12" ng-model='ctrl.currentAnnotation.name' placeholder="name"></input>
 						</div>
 						<div class="gf-form">
@@ -103,7 +99,7 @@
 					<div class="gf-form-group">
 						<div class="gf-form-inline">
 							<div class="gf-form">
-								<span class="gf-form-label width-6">Show in</span>
+								<span class="gf-form-label width-9">Show in</span>
 								<div class="gf-form-select-wrapper width-12">
 									<select class="gf-form-input" ng-model="ctrl.currentAnnotation.showIn" ng-options="f.value as f.text for f in ctrl.showOptions"></select>
 								</div>
@@ -111,32 +107,23 @@
 							<gf-form-switch class="gf-form"
 															label="Hide toggle"
 															tooltip="Hides the annotation query toggle from showing at the top of the dashboard"
-<<<<<<< HEAD
 															checked="ctrl.currentAnnotation.hide"
 															label-class="width-9">
 							</gf-form-switch>
 						</div>
-						<div class="gf-form">
-							<label class="gf-form-label width-9">Color</label>
-							<spectrum-picker class="gf-form-input width-3" ng-model="ctrl.currentAnnotation.iconColor"></spectrum-picker>
-=======
-															checked="ctrl.currentAnnotation.hide">
-							</gf-form-switch>
-						</div>
 						<div class="gf-form-inline">
 							<div class="gf-form">
-								<label class="gf-form-label width-6">Color</label>
+								<label class="gf-form-label width-9">Color</label>
 								<spectrum-picker class="gf-form-input width-3" ng-model="ctrl.currentAnnotation.iconColor"></spectrum-picker>
 							</div>
 							<!--<div class="gf-form">
 								<label class="gf-form-label width-7">Icon</label>
 								<input type="text" class="gf-form-input width-12" ng-model='ctrl.currentAnnotation.icon' placeholder="icon name"></input>
 							</div>-->
-							<div class="gf-form">
-								<label class="gf-form-label width-7">Icon</label>
-								<gf-icon-picker icon="ctrl.currentAnnotation.emoji"></gf-icon-picker>
-							</div>
->>>>>>> 77371ebb
+							<!-- <div class="gf&#45;form"> -->
+							<!-- 	<label class="gf&#45;form&#45;label width&#45;7">Icon</label> -->
+							<!-- 	<gf&#45;icon&#45;picker icon="ctrl.currentAnnotation.emoji"></gf&#45;icon&#45;picker> -->
+							<!-- </div> -->
 						</div>
 					</div>
 				</div>
