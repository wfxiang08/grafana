///<reference path="../../../headers/common.d.ts" />

import config from 'app/core/config';
import _ from 'lodash';
import $ from 'jquery';
import coreModule from '../../core_module';

import './menu';

export class NavbarCtrl {
<<<<<<< HEAD

  /** @ngInject */
  constructor(private $rootScope, private contextSrv) {
=======
  model: any;
  section: any;
  isSearching: boolean;

  /** @ngInject */
  constructor(private $scope, private $rootScope, private contextSrv) {
    this.section = this.model.section;

    $rootScope.onAppEvent('show-dash-search', () => this.isSearching = true, $scope);
    $rootScope.onAppEvent('hide-dash-search', () => this.isSearching = false, $scope);
>>>>>>> c4ed15ac
  }

  showSearch() {
    this.$rootScope.appEvent('show-dash-search');
<<<<<<< HEAD
=======
  }

  navItemClicked(navItem, evt) {
    if (navItem.clickHandler) {
      navItem.clickHandler();
      evt.preventDefault();
    }
>>>>>>> c4ed15ac
  }
}

export function navbarDirective() {
  return {
    restrict: 'E',
    templateUrl: 'public/app/core/components/navbar/navbar.html',
    controller: NavbarCtrl,
    bindToController: true,
    transclude: true,
    controllerAs: 'ctrl',
    scope: {
      model: "=",
    },
    link: function(scope, elem) {
      elem.addClass('navbar');
    }
  };
}

coreModule.directive('navbar', navbarDirective);<|MERGE_RESOLUTION|>--- conflicted
+++ resolved
@@ -8,11 +8,6 @@
 import './menu';
 
 export class NavbarCtrl {
-<<<<<<< HEAD
-
-  /** @ngInject */
-  constructor(private $rootScope, private contextSrv) {
-=======
   model: any;
   section: any;
   isSearching: boolean;
@@ -23,13 +18,10 @@
 
     $rootScope.onAppEvent('show-dash-search', () => this.isSearching = true, $scope);
     $rootScope.onAppEvent('hide-dash-search', () => this.isSearching = false, $scope);
->>>>>>> c4ed15ac
   }
 
   showSearch() {
     this.$rootScope.appEvent('show-dash-search');
-<<<<<<< HEAD
-=======
   }
 
   navItemClicked(navItem, evt) {
@@ -37,7 +29,6 @@
       navItem.clickHandler();
       evt.preventDefault();
     }
->>>>>>> c4ed15ac
   }
 }
 
